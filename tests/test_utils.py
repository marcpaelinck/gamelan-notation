import pytest

<<<<<<< HEAD
from src.common.classes import Beat, Character, System
from src.common.constants import InstrumentPosition
from src.common.utils import (
=======
from src.notation_classes import Beat, Character, System
from src.notation_constants import InstrumentPosition
from src.settings import InstrumentFields
from src.utils import (
>>>>>>> 0cb25044
    create_symbol_to_character_lookup,
    stave_to_string,
    system_to_records,
)
<<<<<<< HEAD
from src.notation2midi.settings import InstrumentFields
=======
>>>>>>> 0cb25044

BALIFONT4_TO_CHARACTER_DICT = create_symbol_to_character_lookup(fromfile="tests/data/balimusic4font.csv")


def getchar(c: str) -> Character:
    return BALIFONT4_TO_CHARACTER_DICT[c]


data1 = [
    ([getchar(c) for c in "iIoOeEuUaA"], "iIoOeEuUaA"),
    ([getchar(c) for c in "i^o-e^u-a^8"], "i^o-e^u-a^8"),
    ([getchar(c) for c in "i/o-e/u-a/8"], "i/o-e/u-a/8"),
]


@pytest.mark.parametrize("char_list, expected", data1)
def test_stave_to_string(char_list, expected):
    assert stave_to_string(char_list) == expected


data2 = [
    (
        System(
            id=1,
            beats=[
                Beat(
                    id=idx + 1,
                    sys_id=1,
                    bpm_start={},
                    bpm_end={},
                    duration=2,
                    staves={
                        instr: [getchar(c) for c in staves[idx]]
                        for instr, staves in {
                            InstrumentPosition.PEMADE_POLOS: ["zz", "oo", "ii", "ee", "oo", "ee", "ii", "oo"],
                            InstrumentPosition.PEMADE_SANGSIH: ["ee", "aa", "uu", "88", "aa", "88", "uu", "aa"],
                        }.items()
                    },
                )
                for idx in range(8)
            ],
        ),
        [
            {
                InstrumentFields.POSITION: InstrumentPosition.PEMADE_POLOS,
                1: "zz",
                2: "oo",
                3: "ii",
                4: "ee",
                5: "oo",
                6: "ee",
                7: "ii",
                8: "oo",
            },
            {
                InstrumentFields.POSITION: InstrumentPosition.PEMADE_SANGSIH,
                1: "ee",
                2: "aa",
                3: "uu",
                4: "88",
                5: "aa",
                6: "88",
                7: "uu",
                8: "aa",
            },
            {
                InstrumentFields.POSITION: "",
                1: "",
                2: "",
                3: "",
                4: "",
                5: "",
                6: "",
                7: "",
                8: "",
            },
        ],
    )
]


@pytest.mark.parametrize("system, expected", data2)
def test_system_to_records(system, expected):
    assert system_to_records(system) == expected<|MERGE_RESOLUTION|>--- conflicted
+++ resolved
@@ -1,24 +1,15 @@
 import pytest
 
-<<<<<<< HEAD
 from src.common.classes import Beat, Character, System
 from src.common.constants import InstrumentPosition
 from src.common.utils import (
-=======
-from src.notation_classes import Beat, Character, System
-from src.notation_constants import InstrumentPosition
-from src.settings import InstrumentFields
-from src.utils import (
->>>>>>> 0cb25044
     create_symbol_to_character_lookup,
     stave_to_string,
     system_to_records,
 )
-<<<<<<< HEAD
 from src.notation2midi.settings import InstrumentFields
-=======
->>>>>>> 0cb25044
 
+BALIFONT4_TO_CHARACTER_DICT = create_symbol_to_character_lookup(fromfile="tests/data/balimusic4font.csv")
 BALIFONT4_TO_CHARACTER_DICT = create_symbol_to_character_lookup(fromfile="tests/data/balimusic4font.csv")
 
 
@@ -94,6 +85,17 @@
                 7: "",
                 8: "",
             },
+            {
+                InstrumentFields.POSITION: "",
+                1: "",
+                2: "",
+                3: "",
+                4: "",
+                5: "",
+                6: "",
+                7: "",
+                8: "",
+            },
         ],
     )
 ]
