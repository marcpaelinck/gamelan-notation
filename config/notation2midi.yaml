--- conflicted
+++ resolved
@@ -1,11 +1,7 @@
 ---
 # SETTINGS FILE FOR NOTATION2MIDI
 # The settings below (except for options) refer to values in the data.yaml file.
-<<<<<<< HEAD
-notation_id: puspamekar
-=======
 notation_id: hujanmas
->>>>>>> 3828e47c
 part_id: full
 options:
   debug_logging: false
