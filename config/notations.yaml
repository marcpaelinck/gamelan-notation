--- conflicted
+++ resolved
@@ -91,10 +91,7 @@
     hujanmas:
         title: Hujan Mas
         subfolder: hujan mas
-<<<<<<< HEAD
-=======
-        autocorrect_kempyung : false
->>>>>>> 345a9077
+        autocorrect_kempyung : false
         parts:
             full:
                 name: entire piece
